--- conflicted
+++ resolved
@@ -18,33 +18,7 @@
         yield client
 
 
-<<<<<<< HEAD
-        optimizer = NFT(maxiter=40)
-        termination_criterion = BestIndividualRelativeImprovementTolerance(minimum_relative_improvement=0.01)
-
-        solver_configuration = EVQEMinimumEigensolverConfiguration(
-            sampler=sampler,
-            estimator=estimator,
-            optimizer=optimizer,
-            optimizer_n_circuit_evaluations=40,
-            max_generations=None,
-            max_circuit_evaluations=None,
-            termination_criterion=termination_criterion,
-            random_seed=0,
-            population_size=10,
-            randomize_initial_population_parameters=False,
-            speciation_genetic_distance_threshold=2,
-            selection_alpha_penalty=0.1,
-            selection_beta_penalty=0.1,
-            parameter_search_probability=0.25,
-            topological_search_probability=0.5,
-            layer_removal_probability=0.5,
-            parallel_executor=None,
-            mutually_exclusive_primitives=True,
-        )
-=======
 class TestEVQEAlgorithm:
->>>>>>> ea425b6c
 
     def test_simple_example(self, dask_client):
         model = create_sample_model()
