# Quantum Evolving Ansatz Variational Solver (QUEASARS)
# Copyright 2024 DLR - Deutsches Zentrum für Luft- und Raumfahrt e.V.
from threading import Lock, Condition
from time import sleep
from typing import Callable, Optional, Generic, TypeVar, Any, Sequence

from dask.utils import SerializableLock

from qiskit.circuit import QuantumCircuit
from qiskit.primitives import SamplerResult, EstimatorResult
from qiskit.primitives.base import BaseSampler, BaseEstimator
from qiskit.primitives.primitive_job import PrimitiveJob
from qiskit.quantum_info import SparsePauliOp


T = TypeVar("T")


class BatchingMutexPrimitiveJobRunner(Generic[T]):
    """
    Class which wraps a method f(a, ..., z) which returns a PrimitiveJob[T] where a to z are Sequences of equal length.
    It batches the calls to f and enforces mutually exclusive access on f. Therefore, if multiple threads enter
    during the waiting time their arguments are concatenated: f(a_1 + ... +  a_n, ..., z_1 + ... +  z_n) and only
    one thread executes f, with the rest waiting to gather the results once they are available

    :param f: Callable which takes n sequences of equal length as input and
        returns a qiskit PrimitiveJob as a result
    :type f: Callable[[Sequence[Sequence[Any]], PrimitiveJob[T]]
    :param f_n_args: fixed amount of arguments which must be provided to f
    :type f_n_args: int
    :param batch_waiting_duration: Amount of time the last entering thread waits for others to enter after itself.
        Specifying no waiting duration might lead very small batches.
    :type batch_waiting_duration: Optional[float]
    """

    def __init__(
        self,
        f: Callable[[Sequence[Sequence[Any]]], PrimitiveJob[T]],
        f_n_args: int,
        batch_waiting_duration: Optional[float],
    ):
        """
        Constructor Method
        """
        self.f: Callable[[Sequence[Sequence[Any]]], PrimitiveJob[T]] = f
        self.batch_waiting_duration: Optional[float] = batch_waiting_duration
        self.n_args: int = f_n_args

<<<<<<< HEAD
        self._entry_lock: Lock = Lock()
        self._variable_lock: Lock = Lock()
        self._internal_wait_condition: Condition = Condition()
        self._external_wait_condition: Condition = Condition()
=======
        # The entry lock restricts whether a thread may add its circuit evaluation requests to the batch.
        # This is only allowed, if no other thread is adding its circuits currently and the batch
        # is not currently being processed.
        self._entry_lock: SerializableLock = SerializableLock()
        # The variable locks is used to protect shared variables which multiple threads may write to.
        # If a thread wants to write to a shared variable it must first acquire this lock.
        self._variable_lock: SerializableLock = SerializableLock()
        # According to dask's documentation SerializableLock satisfies the same interface as Lock.
        # Due to this fact the type error here is ignored.
        self._internal_wait_condition: Condition = Condition(lock=SerializableLock())  # type: ignore[arg-type]
        self._external_wait_condition: Condition = Condition(lock=SerializableLock())  # type: ignore[arg-type]
>>>>>>> adaf7961
        self._thread_counter: int = 0
        self._entry_counter: int = 0
        self._batched_args: tuple[tuple[Any, ...], ...] = tuple()
        self._batch_length: int = 0
        self._result: Optional[T] = None
        self._exception: Optional[Exception] = None

    def run(self, *args: Sequence[Any]) -> tuple[T, int]:
        """
        Runs f for the batched arguments provided in args by this and other threads.
        Returns the result for the whole batch the index at which the given args were concatenated
        to the batch.

        :arg args: arguments for f provided by this thread
        :type args: Sequence[Sequence[Any]]
        :return: A tuple containing the result for the whole batch and the index
            at which the given args were concatenated
        :rtype: tuple[T, int]
        """

        # Check that the amount of arguments matches the amount specified in the constructor
        if len(args) != self.n_args:
            raise ValueError(f"The amount of arguments is {len(args)} but should be {self.n_args}!")

        # Check that all arguments are of the same length
        arg_length = len(args[0])
        for arg in args:
            if len(arg) != arg_length:
                raise ValueError("All arguments must be sequences of the same length!")

        # This region ensures that no thread may enter if a batched execution of f is currently running.
        # If f is not currently running it ensures that entering threads append their arguments to the batch
        # in an orderly and threadsafe manner.
        # To successfully enter this region, entry must be currently allowed (self._entry_lock must be available)
        # and this thread must be given write access to the shared memory (self._variable_lock must be acquired).
        acquired_both_locks: bool = False
        while not acquired_both_locks:

            # Try to acquire both needed locks.
            if self._entry_lock.acquire(blocking=True):
                if self._variable_lock.acquire(blocking=False):
                    # Both needed locks are acquired, the thread may continue.
                    acquired_both_locks = True

                    # Remember the index at which the thread's arguments are appended to the batch.
                    batch_index = self._batch_length
                    # Append the thread's arguments to the batch.
                    if self._batch_length == 0:
                        self._batched_args = tuple((*arg,) for arg in args)
                        self._batch_length = arg_length
                    else:
                        self._batched_args = tuple((*previous, *new) for previous, new in zip(self._batched_args, args))
                        self._batch_length = self._batch_length + arg_length

                    # Increase the counter to keep note of how many threads have entered so far.
                    self._thread_counter = self._thread_counter + 1

                    # The thread is now done entering. Release the locks and notify the other waiting threads that
                    # entry may be available again.
                    self._entry_lock.release()
                    self._variable_lock.release()
                    with self._external_wait_condition:
                        self._external_wait_condition.notify_all()
                else:
                    # Release the acquired lock, if only one could be acquired!
                    self._entry_lock.release()
            # If acquiring both locks was unsuccessful, wait to be notified of entry availability.
            if not acquired_both_locks:
                with self._external_wait_condition:
                    self._external_wait_condition.wait()

        # Wait for the given duration so that other threads may have time to enter.
        if self.batch_waiting_duration is not None:
            sleep(self.batch_waiting_duration)

        # Here the region begins in which the f is executed and the results are gathered by all threads.
        # Write access to shared memory is needed. Therefore, acquire self._variable_lock.
        self._variable_lock.acquire()

        # Check whether the thread arriving here is the last thread entering here.
        self._entry_counter = self._entry_counter + 1
        if self._entry_counter == self._thread_counter:

            # If it is the last thread, lock down entry by acquiring self._entry_lock.
            self._entry_lock.acquire(blocking=True)

            # Mark the thread as the executor and run the f.
            executor = True
            try:
                self._result = self.f(*self._batched_args).result()
            except Exception as e:
                self._result = None
                self._exception = e

            # Write access is finished here, therefore release self._variable lock.
            self._variable_lock.release()

        else:
            # If it is not the last thread, mark it as not executing the f.
            executor = False
            # Write access is finished here, therefore release self._variable lock.
            self._variable_lock.release()
            # Wait to be notified that the results of executing the f are available.
            with self._internal_wait_condition:
                self._internal_wait_condition.wait()

        # Acquire the _variable_lock to gain write access.
        with self._variable_lock:
            # Try to gather the batch results.
            if self._result is not None:
                result = self._result
                # Since non-executing threads are finished here, mark their exiting by reducing the _thread_counter.
                self._thread_counter -= 1
                # Notify a subsequent thread of the availability of the results.
                with self._internal_wait_condition:
                    self._internal_wait_condition.notify()
            else:
                # Since non-executing threads are finished here, mark their exiting by reducing the _thread_counter.
                self._thread_counter -= 1
                with self._internal_wait_condition:
                    self._internal_wait_condition.notify()
                if self._exception is None:
                    raise ValueError("Result was not yet ready to retrieve!")
                raise self._exception

        if executor:
            # The executing thread waits for all other threads to exit.
            while self._thread_counter > 0:
                with self._internal_wait_condition:
                    self._internal_wait_condition.wait(0.5)
                with self._internal_wait_condition:
                    self._internal_wait_condition.notify()

            # After all threads have gathered their results, gain write access by acquiring _variable_lock,
            # then reset the shared variables to prepare the next batch.
            with self._variable_lock:
                self._result = None
                self._batched_args = tuple()
                self._batch_length = 0
                self._thread_counter = 0
                self._entry_counter = 0
                if self._exception is not None:
                    exception = self._exception
                    self._exception = None
                    raise exception

            # Finally re-enable entry and notify the waiting threads so that next batch may be gathered.
            self._entry_lock.release()
            with self._external_wait_condition:
                self._external_wait_condition.notify_all()

        return result, batch_index


class MutexSampler(BaseSampler[PrimitiveJob[SamplerResult]]):
    """
    Wrapper class for qiskit Sampler primitives which makes them threadsafe by realizing a simple mutually
    exclusive access on the Sampler. Due to the use of a dask SerializableLock, this mutually exclusive access
    holds over different dask worker threads in the same process.

    :param sampler: sampler primitive which shall be wrapped for mutually exclusive access
    :type sampler: BaseSampler
    """

    def __init__(self, sampler: BaseSampler):
        super().__init__()
        self._sampler: BaseSampler = sampler
        self._lock: SerializableLock = SerializableLock()

    def _run(
        self, circuits: tuple[QuantumCircuit, ...], parameter_values: tuple[tuple[float, ...], ...], **run_options
    ) -> PrimitiveJob[SamplerResult]:
        with self._lock:
            return self._sampler.run(circuits, parameter_values, **run_options)


class BatchingMutexSampler(BaseSampler[PrimitiveJob[SamplerResult]]):
    """
    Wrapper class for qiskit Sampler primitives which makes them threadsafe by batching concurrent requests and
    realizing mutual exclusion. Due to the batching nature of the BatchingMutexSampler it does not support
    run options in the run method. Any configuration needs to be done on the Sampler before it is wrapped.

    :param sampler: Sampler primitive to wrap
    :type sampler: BaseSampler
    :param waiting_duration: time in seconds to wait after the most recent request until starting the batch.
        No waiting time may result in very small batches
    :type waiting_duration: Optional[float]
    """

    def __init__(self, sampler: BaseSampler, waiting_duration: Optional[float]):
        """Constructor Method"""
        super().__init__()
        self.sampler: BaseSampler = sampler
        self.waiting_duration: Optional[float] = waiting_duration
        self._runner: BatchingMutexPrimitiveJobRunner[SamplerResult] = BatchingMutexPrimitiveJobRunner(
            f=self.sampler.run, batch_waiting_duration=waiting_duration, f_n_args=2
        )

    def _call(self, circuits: tuple[QuantumCircuit, ...], parameter_values: tuple[tuple[float, ...], ...]):
        total_sampling_result, batch_index = self._runner.run(circuits, parameter_values)
        input_length: int = len(circuits)
        private_result = SamplerResult(
            quasi_dists=total_sampling_result.quasi_dists[batch_index : batch_index + input_length],
            metadata=total_sampling_result.metadata[batch_index : batch_index + input_length],
        )
        return private_result

    def _run(
        self, circuits: tuple[QuantumCircuit, ...], parameter_values: tuple[tuple[float, ...], ...], **run_options
    ) -> PrimitiveJob[SamplerResult]:
        if len(run_options) != 0:
            raise ValueError(
                "The BatchingMutexSampler does not support run options due it's batching nature.\n"
                + "Please set any options before wrapping the Sampler!"
            )
        job = PrimitiveJob(self._call, circuits, parameter_values)
        job._submit()
        return job


class MutexEstimator(BaseEstimator[PrimitiveJob[EstimatorResult]]):
    """
    Wrapper class for qiskit Sampler primitives which makes them threadsafe by realizing a simple mutually
    exclusive access on the sampler. Due to the use of a dask SerializableLock, this mutually exclusive access
    holds over different dask worker threads in the same process.

    :param estimator: estimator primitive which shall be wrapped for mutually exclusive access
    :type estimator: BaseEstimator
    """

    def __init__(self, estimator: BaseEstimator):
        super().__init__()
        self._estimator: BaseEstimator = estimator
        self._lock: SerializableLock = SerializableLock()

    def _run(
        self,
        circuits: tuple[QuantumCircuit, ...],
        observables: tuple[SparsePauliOp, ...],
        parameter_values: tuple[tuple[float, ...], ...],
        **run_options,
    ) -> PrimitiveJob[EstimatorResult]:
        with self._lock:
            return self._estimator.run(circuits, observables, parameter_values, **run_options)


class BatchingMutexEstimator(BaseEstimator[PrimitiveJob[EstimatorResult]]):
    """
    Wrapper class for qiskit Estimator primitives which makes them threadsafe by batching concurrent requests and
    realizing mutual exclusion. Due to the batching nature of the BatchingMutexEstimator it does not support
    run options in the run method. Any configuration needs to be done on the Estimator before it is wrapped.

    :param estimator: Estimator primitive to wrap
    :type estimator: BaseEstimator
    :param waiting_duration: time in seconds to wait after the most recent request until starting the batch.
        No waiting time may result in very small batches
    :type waiting_duration: Optional[float]
    """

    def __init__(self, estimator: BaseEstimator, waiting_duration: Optional[float]):
        """Constructor Method"""
        super().__init__()
        self.estimator: BaseEstimator = estimator
        self.waiting_duration: Optional[float] = waiting_duration
        self._runner: BatchingMutexPrimitiveJobRunner[EstimatorResult] = BatchingMutexPrimitiveJobRunner(
            f=self.estimator.run, batch_waiting_duration=waiting_duration, f_n_args=3
        )

    def _call(
        self,
        circuits: tuple[QuantumCircuit],
        observables: tuple[SparsePauliOp, ...],
        parameter_values: tuple[tuple[float, ...], ...],
    ):
        total_sampling_result, batch_index = self._runner.run(circuits, observables, parameter_values)
        input_length: int = len(circuits)
        private_result = EstimatorResult(
            values=total_sampling_result.values[batch_index : batch_index + input_length],
            metadata=total_sampling_result.metadata[batch_index : batch_index + input_length],
        )
        return private_result

    def _run(
        self,
        circuits: tuple[QuantumCircuit, ...],
        observables: tuple[SparsePauliOp, ...],
        parameter_values: tuple[tuple[float, ...], ...],
        **run_options,
    ) -> PrimitiveJob[EstimatorResult]:
        if len(run_options) != 0:
            raise ValueError(
                "The BatchingMutexEstimator does not support run options due it's batching nature.\n"
                + "Please set any options before wrapping the Estimator!"
            )
        job = PrimitiveJob(self._call, circuits, observables, parameter_values)
        job._submit()
        return job<|MERGE_RESOLUTION|>--- conflicted
+++ resolved
@@ -46,24 +46,15 @@
         self.batch_waiting_duration: Optional[float] = batch_waiting_duration
         self.n_args: int = f_n_args
 
-<<<<<<< HEAD
+        # The entry lock restricts whether a thread may add its circuit evaluation requests to the batch.
+        # This is only allowed, if no other thread is adding its circuits currently and the batch
+        # is not currently being processed.
         self._entry_lock: Lock = Lock()
+        # The variable locks is used to protect shared variables which multiple threads may write to.
+        # If a thread wants to write to a shared variable it must first acquire this lock.
         self._variable_lock: Lock = Lock()
         self._internal_wait_condition: Condition = Condition()
         self._external_wait_condition: Condition = Condition()
-=======
-        # The entry lock restricts whether a thread may add its circuit evaluation requests to the batch.
-        # This is only allowed, if no other thread is adding its circuits currently and the batch
-        # is not currently being processed.
-        self._entry_lock: SerializableLock = SerializableLock()
-        # The variable locks is used to protect shared variables which multiple threads may write to.
-        # If a thread wants to write to a shared variable it must first acquire this lock.
-        self._variable_lock: SerializableLock = SerializableLock()
-        # According to dask's documentation SerializableLock satisfies the same interface as Lock.
-        # Due to this fact the type error here is ignored.
-        self._internal_wait_condition: Condition = Condition(lock=SerializableLock())  # type: ignore[arg-type]
-        self._external_wait_condition: Condition = Condition(lock=SerializableLock())  # type: ignore[arg-type]
->>>>>>> adaf7961
         self._thread_counter: int = 0
         self._entry_counter: int = 0
         self._batched_args: tuple[tuple[Any, ...], ...] = tuple()
