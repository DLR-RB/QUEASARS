--- conflicted
+++ resolved
@@ -2,13 +2,8 @@
 # Copyright 2023 DLR - Deutsches Zentrum für Luft- und Raumfahrt e.V.
 
 from itertools import combinations
-<<<<<<< HEAD
-from math import asin, sqrt, pi
-=======
 from typing import Optional
->>>>>>> e95b4517
-
-from qiskit.circuit import QuantumCircuit
+
 from qiskit.quantum_info.operators import SparsePauliOp
 
 from queasars.job_shop_scheduling.problem_instances import (
@@ -108,30 +103,6 @@
 
         return self._hamiltonian
 
-    def get_valid_encoding_superposition(self) -> QuantumCircuit:
-        if not self._encoding_prepared:
-            self._prepare_encoding()
-
-        circuit = QuantumCircuit(self.n_qubits)
-
-        for _, variable in self._operation_start_variables.items():
-            angles: list[float] = [0.0] * variable.n_qubits
-
-            for i in reversed(range(0, variable.n_qubits)):
-                needed_probability = 1 / (i + 2)
-                angle = 2 * asin(sqrt(needed_probability))
-                angles[i] = angle
-                circuit.rx(theta=angle, qubit=variable.qubit_start_index + i)
-
-            for i in reversed(range(0, variable.n_qubits - 1)):
-                circuit.crx(
-                    theta=-angles[i] + pi,
-                    control_qubit=variable.qubit_start_index + i + 1,
-                    target_qubit=variable.qubit_start_index + i,
-                )
-
-        return circuit
-
     def translate_result_bitstring(self, bitstring: str) -> JobShopSchedulingResult:
         """
         Translates a bitstring as measured on a quantum circuit to it's corresponding job shop scheduling result.
@@ -143,8 +114,6 @@
         """
         if len(bitstring) != self.n_qubits:
             raise ValueError("The bitstring length does not match the problem size!")
-
-        bitstring = bitstring[::-1]
 
         if not self._encoding_prepared:
             self._prepare_encoding()
