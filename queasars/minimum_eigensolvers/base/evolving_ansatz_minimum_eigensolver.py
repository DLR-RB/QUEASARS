# Quantum Evolving Ansatz Variational Solver (QUEASARS)
# Copyright 2023 DLR - Deutsches Zentrum für Luft- und Raumfahrt e.V.
from concurrent.futures import ThreadPoolExecutor
from dataclasses import dataclass
import logging
from typing import Callable, TypeVar, Generic, Optional, Union

<<<<<<< HEAD
from numpy import median

=======
>>>>>>> 70bc5043
from dask.distributed import Client

from qiskit.primitives import BaseEstimator, BaseSampler, SamplerResult
from qiskit.quantum_info.operators.base_operator import BaseOperator
from qiskit_algorithms.list_or_dict import ListOrDict
from qiskit_algorithms.minimum_eigensolvers import MinimumEigensolver

from queasars.circuit_evaluation.bitstring_evaluation import BitstringEvaluator
from queasars.circuit_evaluation.circuit_evaluation import (
    BaseCircuitEvaluator,
    OperatorCircuitEvaluator,
    BitstringCircuitEvaluator,
)
<<<<<<< HEAD
from queasars.circuit_evaluation.mutex_primitives import BatchingMutexSampler, BatchingMutexEstimator
=======
from queasars.circuit_evaluation.mutex_primitives import (
    BatchingMutexSampler,
    BatchingMutexEstimator,
    MutexSampler,
    MutexEstimator,
)
>>>>>>> 70bc5043
from queasars.minimum_eigensolvers.base.evolutionary_algorithm import (
    BaseIndividual,
    BasePopulation,
    BasePopulationEvaluationResult,
    BaseEvolutionaryOperator,
    OperatorContext,
)
from queasars.minimum_eigensolvers.base.evolving_ansatz_minimum_eigensolver_result import (
    EvolvingAnsatzMinimumEigensolverResult,
)
from queasars.minimum_eigensolvers.base.termination_criteria import (
    EvolvingAnsatzMinimumEigensolverBaseTerminationCriterion,
)


POP = TypeVar("POP", bound=BasePopulation)


@dataclass
class EvolvingAnsatzMinimumEigensolverConfiguration(Generic[POP]):
    """Configuration for the EvolvingAnsatzMinimumEigensolver

    :param population_initializer: Initialization function, which creates the initial population
        to start the evolution from, for a given problem size (in qubit needed)
    :type population_initializer: Callable[[int], BasePopulation]
    :param evolutionary_operators: List of evolutionary operators to apply in order for each generation
    :type evolutionary_operators: list[BaseEvolutionaryOperator]
    :param estimator: Estimator primitive used to estimate the circuit's eigenvalue. If none is provided for that
        purpose, the sampler is used instead. If reproducible behaviour is required, the seed option of the estimator
        needs to be set
    :type estimator: Optional[BaseEstimator]
    :param sampler: Sampler primitive used to measure the circuits QuasiDistribution. If reproducible behaviour is
        required, the seed option of the sampler needs to be set
    :type sampler: BaseSampler
    :param max_generations: Maximum amount of generations the evolution may go on for. Either max_generations or
        max_circuit_evaluations or termination_criterion needs to be provided
    :type max_generations: Optional[int]
    :param max_circuit_evaluations: Maximum amount of circuit evaluations the solver may use. Depending
        on the configuration this measure may be undershot or overshot significantly. Either max_generations or
        max_circuit_evaluations or termination_criterion needs to be provided
    :type max_circuit_evaluations: Optional[int]
    :param termination_criterion: criterion which defines how to determine whether the solver has converged.
        Either max_generations or max_circuit_evaluations or termination_criterion needs to be provided
    :type termination_criterion: Optional[EvolvingAnsatzMinimumEigensolverBaseTerminationCriterion]
    :param parallel_executor: Parallel executor used for concurrent computations. Can either be a Dask Client or
        a python ThreadPool executor. If reproducible behaviour is desired only one worker thread should be used
    :type parallel_executor: Union[Client, ThreadPoolExecutor]
    :param mutually_exclusive_primitives: discerns whether to only allow mutually exclusive access to the Sampler and
        Estimator primitive respectively. This is needed if the Sampler or Estimator are not threadsafe and
        a ThreadPoolExecutor with more than one thread or a Dask Client with more than one thread per process is used.
<<<<<<< HEAD
        To accommodate non-threadsafe primitives this is enabled by default. If the sampler and estimator are threadsafe
        disabling this option may lead to performance improvements
=======
        When using a ThreadPoolExecutor with this option enabled, parallel circuit evaluations are batched.
        To accommodate non-threadsafe primitives this is enabled by default. If the sampler and estimator are threadsafe
        or the dask client is configured with only one thread per process, disabling this option may lead to performance
        improvements
>>>>>>> 70bc5043
    :type mutually_exclusive_primitives: bool
    """

    population_initializer: Callable[[int], POP]
    evolutionary_operators: list[BaseEvolutionaryOperator[POP]]
    estimator: Optional[BaseEstimator]
    sampler: BaseSampler
    max_generations: Optional[int]
    max_circuit_evaluations: Optional[int]
    termination_criterion: Optional[EvolvingAnsatzMinimumEigensolverBaseTerminationCriterion]
    parallel_executor: Union[Client, ThreadPoolExecutor]
    mutually_exclusive_primitives: bool = True

    def __post_init__(self):
        if self.max_generations is None and self.max_circuit_evaluations is None and self.termination_criterion is None:
            raise ValueError(
                "At least one of the parameters max_generations, max_circuit_evaluations or"
                + "termination_criterion must not be None!"
            )


class EvolvingAnsatzMinimumEigensolver(MinimumEigensolver):
    """Minimum eigensolver which uses an evolutionary algorithm to optimize the ansatz architecture in addition
    to optimizing the rotation angles of the circuit

    :param configuration: Configuration to use with this eigensolver
    :type configuration: EvolvingAnsatzMinimumEigensolverConfiguration
    """

    def __init__(
        self,
        configuration: EvolvingAnsatzMinimumEigensolverConfiguration,
    ):
        """Constructor method"""
        super().__init__()
        self.configuration = configuration

<<<<<<< HEAD
        if self.configuration.mutually_exclusive_primitives:
=======
        if self.configuration.mutually_exclusive_primitives and isinstance(
            self.configuration.parallel_executor, ThreadPoolExecutor
        ):
>>>>>>> 70bc5043
            if self.configuration.estimator is not None:
                self.configuration.estimator = BatchingMutexEstimator(
                    estimator=self.configuration.estimator, waiting_duration=0.1
                )
            if self.configuration.sampler is not None:
                self.configuration.sampler = BatchingMutexSampler(
                    sampler=self.configuration.sampler, waiting_duration=0.1
                )

<<<<<<< HEAD
=======
        if self.configuration.mutually_exclusive_primitives and isinstance(
            self.configuration.parallel_executor, Client
        ):
            if self.configuration.estimator is not None:
                self.configuration.estimator = MutexEstimator(estimator=self.configuration.estimator)
            if self.configuration.sampler is not None:
                self.configuration.sampler = MutexSampler(sampler=self.configuration.sampler)

>>>>>>> 70bc5043
        self.logger = logging.getLogger(__name__)

    def compute_minimum_eigenvalue(
        self,
        operator: BaseOperator,
        aux_operators: Optional[ListOrDict[BaseOperator]] = None,
    ) -> "EvolvingAnsatzMinimumEigensolverResult":
        """
        Computes the minimum eigenvalue. The ``operator`` and ``aux_operators`` are supplied here.
        While an ``operator`` is required by algorithms, ``aux_operators`` are optional

        :arg operator: Qubit operator of the observable
        :type operator: BaseOperator
        :arg aux_operators: Optional list of auxiliary operators to be evaluated with the
            parameters of the minimum eigenvalue main result and their expectation values
            returned.
        :type aux_operators: Optional[ListOrDict[BaseOperator]]

        Returns:
            An evolving ansatz minimum eigensolver result
        """
        evaluation_primitive: Union[BaseEstimator, BaseSampler]
        if self.configuration.estimator is not None:
            evaluation_primitive = self.configuration.estimator
        else:
            evaluation_primitive = self.configuration.sampler

        evaluator: BaseCircuitEvaluator
        evaluator = OperatorCircuitEvaluator(qiskit_primitive=evaluation_primitive, operator=operator)

        aux_evaluators: Optional[ListOrDict[BaseCircuitEvaluator]]
        if aux_operators is None:
            aux_evaluators = None
        if isinstance(aux_operators, list):
            aux_evaluators = [
                OperatorCircuitEvaluator(qiskit_primitive=evaluation_primitive, operator=aux_operator)
                for aux_operator in aux_operators
            ]
        if isinstance(aux_operators, dict):
            aux_evaluators = {
                key: OperatorCircuitEvaluator(qiskit_primitive=evaluation_primitive, operator=aux_operator)
                for key, aux_operator in aux_operators.items()
            }

        return self._solve_by_evolution(circuit_evaluator=evaluator, aux_circuit_evaluators=aux_evaluators)

    def compute_minimum_function_value(
        self,
        operator: BitstringEvaluator,
        aux_operators: Optional[ListOrDict[BitstringEvaluator]] = None,
    ) -> "EvolvingAnsatzMinimumEigensolverResult":
        """
        Computes the minimum function value of a function mapping bitstrings to real valued numbers.
        The ``operator`` and ``aux_operators`` are supplied here.
        While an ``operator`` is required by algorithms, ``aux_operators`` are optional

        :arg operator: BitstringEvaluator which maps bitstrings to real valued numbers
        :type operator: BitstringEvaluator
        :arg aux_operators: Optional list of auxiliary operators to be evaluated with the
            parameters of the minimum eigenvalue main result and their expectation values
            returned.
        :type aux_operators: Optional[ListOrDict[BaseOperator]]

        Returns:
            An evolving ansatz minimum eigensolver result
        """
        evaluator: BaseCircuitEvaluator = BitstringCircuitEvaluator(
            sampler=self.configuration.sampler, bitstring_evaluator=operator
        )

        aux_evaluators: ListOrDict[BaseCircuitEvaluator]
        if aux_operators is None:
            aux_evaluators = []
        if isinstance(aux_operators, list):
            aux_evaluators = [
                BitstringCircuitEvaluator(sampler=self.configuration.sampler, bitstring_evaluator=aux_operator)
                for aux_operator in aux_operators
            ]
        if isinstance(aux_operators, dict):
            aux_evaluators = {
                key: BitstringCircuitEvaluator(sampler=self.configuration.sampler, bitstring_evaluator=aux_operator)
                for key, aux_operator in aux_operators.items()
            }

        return self._solve_by_evolution(circuit_evaluator=evaluator, aux_circuit_evaluators=aux_evaluators)

    def _solve_by_evolution(
        self,
        circuit_evaluator: BaseCircuitEvaluator,
        aux_circuit_evaluators: ListOrDict[BaseCircuitEvaluator],
    ) -> "EvolvingAnsatzMinimumEigensolverResult":
        n_circuit_evaluations: int = 0
        n_generations: int = 0
        terminate: bool = False
        current_best_individual: Optional[BaseIndividual] = None
        current_best_expectation_value: Optional[float] = None
        population_evaluations: list[BasePopulationEvaluationResult] = []
        if self.configuration.termination_criterion is not None:
            self.configuration.termination_criterion.reset_state()

        def result_callback(evaluation_result: BasePopulationEvaluationResult) -> None:
            nonlocal current_best_individual
            nonlocal current_best_expectation_value
            nonlocal population_evaluations
            nonlocal terminate
            nonlocal n_generations

            population_evaluations.append(evaluation_result)

            if (
                current_best_individual is None
                or current_best_expectation_value is None
                or evaluation_result.best_expectation_value < current_best_expectation_value
            ):
                current_best_individual = evaluation_result.best_individual
                current_best_expectation_value = evaluation_result.best_expectation_value

            self.logger.info(f"Results for generation: {n_generations}")
<<<<<<< HEAD
            self.logger.info("Current best expectation value: %f" % evaluation_result.best_expectation_value)
            filtered_expectations = [
                expectation for expectation in evaluation_result.expectation_values if expectation is not None
            ]
            self.logger.info("Median expectation value in the population currently: %f" % median(filtered_expectations))
=======
            self.logger.info("Expectation value of best individual found so far: %f" % current_best_expectation_value)
            filtered_expectations = [
                expectation for expectation in evaluation_result.expectation_values if expectation is not None
            ]
            self.logger.info(
                "Average expectation value in the population currently: %f"
                % (sum(filtered_expectations) / len(filtered_expectations))
            )
>>>>>>> 70bc5043

            n_generations += 1

            if self.configuration.termination_criterion is not None:
                if current_best_individual is None or current_best_expectation_value is None:
                    raise Exception("No current best individual was determined before calling the termination check!")
                terminate = self.configuration.termination_criterion.check_termination(
                    population_evaluation=evaluation_result,
                    best_individual=current_best_individual,
                    best_expectation_value=current_best_expectation_value,
                )

        def circuit_evaluation_callback(evaluations: int) -> None:
            nonlocal n_circuit_evaluations
            n_circuit_evaluations += evaluations

        operator_context: OperatorContext = OperatorContext(
            circuit_evaluator=circuit_evaluator,
            result_callback=result_callback,
            circuit_evaluation_count_callback=circuit_evaluation_callback,
            parallel_executor=self.configuration.parallel_executor,
        )

        population: BasePopulation = self.configuration.population_initializer(circuit_evaluator.n_qubits)

        self.logger.info("Starting evolution!")

        while not terminate:

            for operator in self.configuration.evolutionary_operators:

                # Terminate if the maximum circuit evaluation count has been exceeded
                if (
                    self.configuration.max_circuit_evaluations is not None
                    and n_circuit_evaluations >= self.configuration.max_circuit_evaluations
                ):
                    terminate = True

                # Terminate if the next operation is expected to exceed the circuit evaluation count
                estimated_evaluations: Optional[int] = operator.get_n_expected_circuit_evaluations(
                    population=population, operator_context=operator_context
                )
                if (
                    self.configuration.max_circuit_evaluations is not None
                    and estimated_evaluations is not None
                    and n_circuit_evaluations + estimated_evaluations >= self.configuration.max_circuit_evaluations
                ):
                    terminate = True

                # Terminate if the maximum amount of generations have passed
                if (
                    self.configuration.max_generations is not None
                    and n_generations >= self.configuration.max_generations
                ):
                    terminate = True

                if terminate:
                    break

                population = operator.apply_operator(population=population, operator_context=operator_context)

        if (
            current_best_individual is None
            or current_best_expectation_value is None
            or len(population_evaluations) == 0
        ):
            raise Exception("The algorithm seems to have terminated without having evaluated any population! ")

        sampler_result_best_individual: SamplerResult = self.configuration.sampler.run(
            current_best_individual.get_quantum_circuit().measure_all(inplace=False)
        ).result()

        result = EvolvingAnsatzMinimumEigensolverResult()
        result.eigenvalue = current_best_expectation_value
        result.eigenstate = sampler_result_best_individual.quasi_dists[0]
        result.optimal_circuit = current_best_individual.get_parameterized_quantum_circuit()
        result.optimal_parameters = dict(
            zip(result.optimal_circuit.parameters, current_best_individual.get_parameter_values())
        )
        result.circuit_evaluations = n_circuit_evaluations
        result.generations = n_generations
        result.population_evaluation_results = population_evaluations

        if isinstance(aux_circuit_evaluators, list):
            result.aux_operators_evaluated = [
                evaluator.evaluate_circuits(
                    [current_best_individual.get_parameterized_quantum_circuit()],
                    [list(current_best_individual.get_parameter_values())],
                )[0]
                for evaluator in aux_circuit_evaluators
            ]
        if isinstance(aux_circuit_evaluators, dict):
            result.aux_operators_evaluated = {
                name: evaluator.evaluate_circuits(
                    [current_best_individual.get_parameterized_quantum_circuit()],
                    [list(current_best_individual.get_parameter_values())],
                )[0]
                for name, evaluator in aux_circuit_evaluators.items()
            }

        return result<|MERGE_RESOLUTION|>--- conflicted
+++ resolved
@@ -5,12 +5,8 @@
 import logging
 from typing import Callable, TypeVar, Generic, Optional, Union
 
-<<<<<<< HEAD
+from dask.distributed import Client
 from numpy import median
-
-=======
->>>>>>> 70bc5043
-from dask.distributed import Client
 
 from qiskit.primitives import BaseEstimator, BaseSampler, SamplerResult
 from qiskit.quantum_info.operators.base_operator import BaseOperator
@@ -23,16 +19,12 @@
     OperatorCircuitEvaluator,
     BitstringCircuitEvaluator,
 )
-<<<<<<< HEAD
-from queasars.circuit_evaluation.mutex_primitives import BatchingMutexSampler, BatchingMutexEstimator
-=======
 from queasars.circuit_evaluation.mutex_primitives import (
     BatchingMutexSampler,
     BatchingMutexEstimator,
     MutexSampler,
     MutexEstimator,
 )
->>>>>>> 70bc5043
 from queasars.minimum_eigensolvers.base.evolutionary_algorithm import (
     BaseIndividual,
     BasePopulation,
@@ -83,15 +75,10 @@
     :param mutually_exclusive_primitives: discerns whether to only allow mutually exclusive access to the Sampler and
         Estimator primitive respectively. This is needed if the Sampler or Estimator are not threadsafe and
         a ThreadPoolExecutor with more than one thread or a Dask Client with more than one thread per process is used.
-<<<<<<< HEAD
-        To accommodate non-threadsafe primitives this is enabled by default. If the sampler and estimator are threadsafe
-        disabling this option may lead to performance improvements
-=======
         When using a ThreadPoolExecutor with this option enabled, parallel circuit evaluations are batched.
         To accommodate non-threadsafe primitives this is enabled by default. If the sampler and estimator are threadsafe
         or the dask client is configured with only one thread per process, disabling this option may lead to performance
         improvements
->>>>>>> 70bc5043
     :type mutually_exclusive_primitives: bool
     """
 
@@ -129,13 +116,9 @@
         super().__init__()
         self.configuration = configuration
 
-<<<<<<< HEAD
-        if self.configuration.mutually_exclusive_primitives:
-=======
         if self.configuration.mutually_exclusive_primitives and isinstance(
             self.configuration.parallel_executor, ThreadPoolExecutor
         ):
->>>>>>> 70bc5043
             if self.configuration.estimator is not None:
                 self.configuration.estimator = BatchingMutexEstimator(
                     estimator=self.configuration.estimator, waiting_duration=0.1
@@ -145,8 +128,6 @@
                     sampler=self.configuration.sampler, waiting_duration=0.1
                 )
 
-<<<<<<< HEAD
-=======
         if self.configuration.mutually_exclusive_primitives and isinstance(
             self.configuration.parallel_executor, Client
         ):
@@ -155,7 +136,6 @@
             if self.configuration.sampler is not None:
                 self.configuration.sampler = MutexSampler(sampler=self.configuration.sampler)
 
->>>>>>> 70bc5043
         self.logger = logging.getLogger(__name__)
 
     def compute_minimum_eigenvalue(
@@ -274,22 +254,11 @@
                 current_best_expectation_value = evaluation_result.best_expectation_value
 
             self.logger.info(f"Results for generation: {n_generations}")
-<<<<<<< HEAD
             self.logger.info("Current best expectation value: %f" % evaluation_result.best_expectation_value)
             filtered_expectations = [
                 expectation for expectation in evaluation_result.expectation_values if expectation is not None
             ]
             self.logger.info("Median expectation value in the population currently: %f" % median(filtered_expectations))
-=======
-            self.logger.info("Expectation value of best individual found so far: %f" % current_best_expectation_value)
-            filtered_expectations = [
-                expectation for expectation in evaluation_result.expectation_values if expectation is not None
-            ]
-            self.logger.info(
-                "Average expectation value in the population currently: %f"
-                % (sum(filtered_expectations) / len(filtered_expectations))
-            )
->>>>>>> 70bc5043
 
             n_generations += 1
 
