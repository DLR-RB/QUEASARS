# Quantum Evolving Ansatz Variational Solver (QUEASARS)
# Copyright 2023 DLR - Deutsches Zentrum für Luft- und Raumfahrt e.V.
<<<<<<< HEAD
from concurrent.futures import ThreadPoolExecutor
=======
>>>>>>> ea425b6c
from dataclasses import dataclass
import logging
from typing import Callable, TypeVar, Generic, Optional, Union

<<<<<<< HEAD
from dask.distributed import Client

from qiskit.circuit import QuantumCircuit
from qiskit.primitives import BaseEstimator, BaseSampler, SamplerResult
from qiskit.quantum_info.operators.base_operator import BaseOperator
from qiskit.result import QuasiDistribution

=======
from dask.distributed import Client, LocalCluster
from qiskit.primitives import BaseEstimator, BaseSampler, SamplerResult
from qiskit.quantum_info.operators.base_operator import BaseOperator
>>>>>>> ea425b6c
from qiskit_algorithms.list_or_dict import ListOrDict
from qiskit_algorithms.minimum_eigensolvers import MinimumEigensolver

from queasars.circuit_evaluation.bitstring_evaluation import BitstringEvaluator
from queasars.circuit_evaluation.circuit_evaluation import (
    BaseCircuitEvaluator,
    OperatorCircuitEvaluator,
    BitstringCircuitEvaluator,
)
from queasars.circuit_evaluation.mutex_primitives import BatchingMutexSampler, BatchingMutexEstimator
from queasars.minimum_eigensolvers.base.evolutionary_algorithm import (
    BaseIndividual,
    BasePopulation,
    BasePopulationEvaluationResult,
    BaseEvolutionaryOperator,
    OperatorContext,
)
from queasars.minimum_eigensolvers.base.evolving_ansatz_minimum_eigensolver_result import (
    EvolvingAnsatzMinimumEigensolverResult,
)
from queasars.minimum_eigensolvers.base.termination_criteria import (
    EvolvingAnsatzMinimumEigensolverBaseTerminationCriterion,
)


POP = TypeVar("POP", bound=BasePopulation)


@dataclass
class EvolvingAnsatzMinimumEigensolverConfiguration(Generic[POP]):
    """Configuration for the EvolvingAnsatzMinimumEigensolver

    :param population_initializer: Initialization function, which creates the initial population
        to start the evolution from, for a given problem size (in qubit needed)
    :type population_initializer: Callable[[int], BasePopulation]
    :param evolutionary_operators: List of evolutionary operators to apply in order for each generation
    :type evolutionary_operators: list[BaseEvolutionaryOperator]
    :param estimator: Estimator primitive used to estimate the circuit's eigenvalue. If none is provided for that
        purpose, the sampler is used instead. If reproducible behaviour is required, the seed option of the estimator
        needs to be set
    :type estimator: Optional[BaseEstimator]
    :param sampler: Sampler primitive used to measure the circuits QuasiDistribution. If reproducible behaviour is
        required, the seed option of the sampler needs to be set
    :type sampler: BaseSampler
    :param max_generations: Maximum amount of generations the evolution may go on for. Either max_generations or
        max_circuit_evaluations or termination_criterion needs to be provided
    :type max_generations: Optional[int]
    :param max_circuit_evaluations: Maximum amount of circuit evaluations the solver may use. Depending
        on the configuration this measure may be undershot or overshot significantly. Either max_generations or
        max_circuit_evaluations or termination_criterion needs to be provided
    :type max_circuit_evaluations: Optional[int]
    :param termination_criterion: criterion which defines how to determine whether the solver has converged.
        Either max_generations or max_circuit_evaluations or termination_criterion needs to be provided
    :type termination_criterion: Optional[EvolvingAnsatzMinimumEigensolverBaseTerminationCriterion]
<<<<<<< HEAD
    :param parallel_executor: Parallel executor used for concurrent computations. Can either be a Dask Client or
        a python ThreadPool executor. If reproducible behaviour is desired only one worker thread should be used
    :type parallel_executor: Union[Client, ThreadPoolExecutor]
    :param mutually_exclusive_primitives: discerns whether to only allow mutually exclusive access to the Sampler and
        Estimator primitive respectively. This is needed if the Sampler or Estimator are not threadsafe and
        a ThreadPoolExecutor with more than one thread or a Dask Client with more than one thread per process is used.
        To accommodate non-threadsafe primitives this is enabled by default. If the sampler and estimator are threadsafe
        disabling this option may lead to performance improvements
    :type mutually_exclusive_primitives: bool
=======
    :param dask_client: optional dask client to facilitate parallelization, if None is given, a dask local cluster using
        multiprocessing is spun up for that purpose
    :type dask_client: Optional[Client]
>>>>>>> ea425b6c
    """

    population_initializer: Callable[[int], POP]
    evolutionary_operators: list[BaseEvolutionaryOperator[POP]]
    estimator: Optional[BaseEstimator]
    sampler: BaseSampler
    max_generations: Optional[int]
    max_circuit_evaluations: Optional[int]
    termination_criterion: Optional[EvolvingAnsatzMinimumEigensolverBaseTerminationCriterion]
    parallel_executor: Union[Client, ThreadPoolExecutor]
    mutually_exclusive_primitives: bool = True

    def __post_init__(self):
        if self.max_generations is None and self.max_circuit_evaluations is None and self.termination_criterion is None:
            raise ValueError(
                "At least one of the parameters max_generations, max_circuit_evaluations or"
                + "termination_criterion must not be None!"
            )


class EvolvingAnsatzMinimumEigensolver(MinimumEigensolver):
    """Minimum eigensolver which uses an evolutionary algorithm to optimize the ansatz architecture in addition
    to optimizing the rotation angles of the circuit

    :param configuration: Configuration to use with this eigensolver
    :type configuration: EvolvingAnsatzMinimumEigensolverConfiguration
    """

    def __init__(
        self,
        configuration: EvolvingAnsatzMinimumEigensolverConfiguration,
    ):
        """Constructor method"""
        super().__init__()
        self.configuration = configuration

        if self.configuration.mutually_exclusive_primitives:
            if self.configuration.estimator is not None:
                self.configuration.estimator = BatchingMutexEstimator(
                    estimator=self.configuration.estimator, waiting_duration=0.1
                )
            if self.configuration.sampler is not None:
                self.configuration.sampler = BatchingMutexSampler(
                    sampler=self.configuration.sampler, waiting_duration=0.1
                )

        self.logger = logging.getLogger(__name__)

    def compute_minimum_eigenvalue(
        self,
        operator: BaseOperator,
        aux_operators: Optional[ListOrDict[BaseOperator]] = None,
    ) -> "EvolvingAnsatzMinimumEigensolverResult":
        """
        Computes the minimum eigenvalue. The ``operator`` and ``aux_operators`` are supplied here.
        While an ``operator`` is required by algorithms, ``aux_operators`` are optional

        :arg operator: Qubit operator of the observable
        :type operator: BaseOperator
        :arg aux_operators: Optional list of auxiliary operators to be evaluated with the
            parameters of the minimum eigenvalue main result and their expectation values
            returned.
        :type aux_operators: Optional[ListOrDict[BaseOperator]]

        Returns:
            An evolving ansatz minimum eigensolver result
        """
        evaluation_primitive: Union[BaseEstimator, BaseSampler]
        if self.configuration.estimator is not None:
            evaluation_primitive = self.configuration.estimator
        else:
            evaluation_primitive = self.configuration.sampler

        evaluator: BaseCircuitEvaluator
        evaluator = OperatorCircuitEvaluator(qiskit_primitive=evaluation_primitive, operator=operator)

        aux_evaluators: Optional[ListOrDict[BaseCircuitEvaluator]]
        if aux_operators is None:
            aux_evaluators = None
        if isinstance(aux_operators, list):
            aux_evaluators = [
                OperatorCircuitEvaluator(qiskit_primitive=evaluation_primitive, operator=aux_operator)
                for aux_operator in aux_operators
            ]
        if isinstance(aux_operators, dict):
            aux_evaluators = {
                key: OperatorCircuitEvaluator(qiskit_primitive=evaluation_primitive, operator=aux_operator)
                for key, aux_operator in aux_operators.items()
            }

        return self._solve_by_evolution(circuit_evaluator=evaluator, aux_circuit_evaluators=aux_evaluators)

    def compute_minimum_function_value(
        self,
        operator: BitstringEvaluator,
        aux_operators: Optional[ListOrDict[BitstringEvaluator]] = None,
    ) -> "EvolvingAnsatzMinimumEigensolverResult":
        """
        Computes the minimum function value of a function mapping bitstrings to real valued numbers.
        The ``operator`` and ``aux_operators`` are supplied here.
        While an ``operator`` is required by algorithms, ``aux_operators`` are optional

        :arg operator: BitstringEvaluator which maps bitstrings to real valued numbers
        :type operator: BitstringEvaluator
        :arg aux_operators: Optional list of auxiliary operators to be evaluated with the
            parameters of the minimum eigenvalue main result and their expectation values
            returned.
        :type aux_operators: Optional[ListOrDict[BaseOperator]]

        Returns:
            An evolving ansatz minimum eigensolver result
        """
        evaluator: BaseCircuitEvaluator = BitstringCircuitEvaluator(
            sampler=self.configuration.sampler, bitstring_evaluator=operator
        )

        aux_evaluators: ListOrDict[BaseCircuitEvaluator]
        if aux_operators is None:
            aux_evaluators = []
        if isinstance(aux_operators, list):
            aux_evaluators = [
                BitstringCircuitEvaluator(sampler=self.configuration.sampler, bitstring_evaluator=aux_operator)
                for aux_operator in aux_operators
            ]
        if isinstance(aux_operators, dict):
            aux_evaluators = {
                key: BitstringCircuitEvaluator(sampler=self.configuration.sampler, bitstring_evaluator=aux_operator)
                for key, aux_operator in aux_operators.items()
            }

        return self._solve_by_evolution(circuit_evaluator=evaluator, aux_circuit_evaluators=aux_evaluators)

    def _solve_by_evolution(
        self,
        circuit_evaluator: BaseCircuitEvaluator,
        aux_circuit_evaluators: ListOrDict[BaseCircuitEvaluator],
    ) -> "EvolvingAnsatzMinimumEigensolverResult":
        n_circuit_evaluations: int = 0
        n_generations: int = 0
        terminate: bool = False
        current_best_individual: Optional[BaseIndividual] = None
        current_best_expectation_value: Optional[float] = None
        population_evaluations: list[BasePopulationEvaluationResult] = []
        if self.configuration.termination_criterion is not None:
            self.configuration.termination_criterion.reset_state()

        def result_callback(evaluation_result: BasePopulationEvaluationResult) -> None:
            nonlocal current_best_individual
            nonlocal current_best_expectation_value
            nonlocal population_evaluations
            nonlocal terminate
            nonlocal n_generations

            population_evaluations.append(evaluation_result)

            if (
                current_best_individual is None
                or current_best_expectation_value is None
                or evaluation_result.best_expectation_value < current_best_expectation_value
            ):
                current_best_individual = evaluation_result.best_individual
                current_best_expectation_value = evaluation_result.best_expectation_value

            self.logger.info(f"Results for generation: {n_generations}")
            self.logger.info("Expectation value of best individual found so far: %f" % current_best_expectation_value)
            filtered_expectations = [
                expectation for expectation in evaluation_result.expectation_values if expectation is not None
            ]
            self.logger.info(
                "Average expectation value in the population currently: %f"
                % (sum(filtered_expectations) / len(filtered_expectations))
            )

            n_generations += 1

            if self.configuration.termination_criterion is not None:
                if current_best_individual is None or current_best_expectation_value is None:
                    raise Exception("No current best individual was determined before calling the termination check!")
                terminate = self.configuration.termination_criterion.check_termination(
                    population_evaluation=evaluation_result,
                    best_individual=current_best_individual,
                    best_expectation_value=current_best_expectation_value,
                )

        def circuit_evaluation_callback(evaluations: int) -> None:
            nonlocal n_circuit_evaluations
            n_circuit_evaluations += evaluations

        operator_context: OperatorContext = OperatorContext(
            circuit_evaluator=circuit_evaluator,
            result_callback=result_callback,
            circuit_evaluation_count_callback=circuit_evaluation_callback,
            parallel_executor=self.configuration.parallel_executor,
        )

        population: BasePopulation = self.configuration.population_initializer(circuit_evaluator.n_qubits)

        self.logger.info("Starting evolution!")

        while not terminate:

            for operator in self.configuration.evolutionary_operators:

                # Terminate if the maximum circuit evaluation count has been exceeded
                if (
                    self.configuration.max_circuit_evaluations is not None
                    and n_circuit_evaluations >= self.configuration.max_circuit_evaluations
                ):
                    terminate = True

                # Terminate if the next operation is expected to exceed the circuit evaluation count
                estimated_evaluations: Optional[int] = operator.get_n_expected_circuit_evaluations(
                    population=population, operator_context=operator_context
                )
                if (
                    self.configuration.max_circuit_evaluations is not None
                    and estimated_evaluations is not None
                    and n_circuit_evaluations + estimated_evaluations >= self.configuration.max_circuit_evaluations
                ):
                    terminate = True

                # Terminate if the maximum amount of generations have passed
                if (
                    self.configuration.max_generations is not None
                    and n_generations >= self.configuration.max_generations
                ):
                    terminate = True

                if terminate:
                    break

                population = operator.apply_operator(population=population, operator_context=operator_context)

        if (
            current_best_individual is None
            or current_best_expectation_value is None
            or len(population_evaluations) == 0
        ):
            raise Exception("The algorithm seems to have terminated without having evaluated any population! ")

        sampler_result_best_individual: SamplerResult = self.configuration.sampler.run(
            current_best_individual.get_quantum_circuit().measure_all(inplace=False)
        ).result()

        result = EvolvingAnsatzMinimumEigensolverResult()
        result.eigenvalue = current_best_expectation_value
        result.eigenstate = sampler_result_best_individual.quasi_dists[0]
        result.optimal_circuit = current_best_individual.get_parameterized_quantum_circuit()
        result.optimal_parameters = dict(
            zip(result.optimal_circuit.parameters, current_best_individual.get_parameter_values())
        )
        result.circuit_evaluations = n_circuit_evaluations
        result.generations = n_generations
        result.population_evaluation_results = population_evaluations

        if isinstance(aux_circuit_evaluators, list):
            result.aux_operators_evaluated = [
                evaluator.evaluate_circuits(
                    [current_best_individual.get_parameterized_quantum_circuit()],
                    [list(current_best_individual.get_parameter_values())],
                )[0]
                for evaluator in aux_circuit_evaluators
            ]
        if isinstance(aux_circuit_evaluators, dict):
            result.aux_operators_evaluated = {
                name: evaluator.evaluate_circuits(
                    [current_best_individual.get_parameterized_quantum_circuit()],
                    [list(current_best_individual.get_parameter_values())],
                )[0]
                for name, evaluator in aux_circuit_evaluators.items()
            }

        return result<|MERGE_RESOLUTION|>--- conflicted
+++ resolved
@@ -1,26 +1,14 @@
 # Quantum Evolving Ansatz Variational Solver (QUEASARS)
 # Copyright 2023 DLR - Deutsches Zentrum für Luft- und Raumfahrt e.V.
-<<<<<<< HEAD
 from concurrent.futures import ThreadPoolExecutor
-=======
->>>>>>> ea425b6c
 from dataclasses import dataclass
 import logging
 from typing import Callable, TypeVar, Generic, Optional, Union
 
-<<<<<<< HEAD
 from dask.distributed import Client
 
-from qiskit.circuit import QuantumCircuit
 from qiskit.primitives import BaseEstimator, BaseSampler, SamplerResult
 from qiskit.quantum_info.operators.base_operator import BaseOperator
-from qiskit.result import QuasiDistribution
-
-=======
-from dask.distributed import Client, LocalCluster
-from qiskit.primitives import BaseEstimator, BaseSampler, SamplerResult
-from qiskit.quantum_info.operators.base_operator import BaseOperator
->>>>>>> ea425b6c
 from qiskit_algorithms.list_or_dict import ListOrDict
 from qiskit_algorithms.minimum_eigensolvers import MinimumEigensolver
 
@@ -75,7 +63,6 @@
     :param termination_criterion: criterion which defines how to determine whether the solver has converged.
         Either max_generations or max_circuit_evaluations or termination_criterion needs to be provided
     :type termination_criterion: Optional[EvolvingAnsatzMinimumEigensolverBaseTerminationCriterion]
-<<<<<<< HEAD
     :param parallel_executor: Parallel executor used for concurrent computations. Can either be a Dask Client or
         a python ThreadPool executor. If reproducible behaviour is desired only one worker thread should be used
     :type parallel_executor: Union[Client, ThreadPoolExecutor]
@@ -85,11 +72,6 @@
         To accommodate non-threadsafe primitives this is enabled by default. If the sampler and estimator are threadsafe
         disabling this option may lead to performance improvements
     :type mutually_exclusive_primitives: bool
-=======
-    :param dask_client: optional dask client to facilitate parallelization, if None is given, a dask local cluster using
-        multiprocessing is spun up for that purpose
-    :type dask_client: Optional[Client]
->>>>>>> ea425b6c
     """
 
     population_initializer: Callable[[int], POP]
