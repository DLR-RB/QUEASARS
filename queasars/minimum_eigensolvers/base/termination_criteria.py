# Quantum Evolving Ansatz Variational Solver (QUEASARS)
# Copyright 2023 DLR - Deutsches Zentrum für Luft- und Raumfahrt e.V.
from abc import ABC, abstractmethod
<<<<<<< HEAD
from typing import Optional
from numpy import median, real
=======
from typing import Optional, cast
from numpy import median
>>>>>>> 1ad9232d

from queasars.minimum_eigensolvers.base.evolutionary_algorithm import BaseIndividual, BasePopulationEvaluationResult


class EvolvingAnsatzMinimumEigensolverBaseTerminationCriterion(ABC):
    """Abstract class for holding and determining the termination state of an EvolvingAnsatzMinimumEigensolver"""

    @abstractmethod
    def reset_state(self) -> None:
        """Resets the internal state of the termination criteria to allow it's reuse in a new optimization run"""

    @abstractmethod
    def check_termination(
        self,
        population_evaluation: BasePopulationEvaluationResult,
        best_individual: BaseIndividual,
        best_expectation_value: float,
    ) -> bool:
        """Checks for the latest evaluated population, whether the EvolvingAnsatzMinimumEigensolver should terminate

        :arg population_evaluation: evaluation result of the latest generation
        :type population_evaluation:  BasePopulationEvaluationResult
        :arg best_individual: best individual found so far by the solver, might not be part of the latest generation
        :type best_individual: BaseIndividual
        :arg best_expectation_value: expectation value of the best individual found so far
        :type best_expectation_value: float

        :return: True if the algorithm should terminate, False otherwise
        :rtype: bool
        """


class BestIndividualChangeTolerance(EvolvingAnsatzMinimumEigensolverBaseTerminationCriterion):
    """Termination criterion which terminates when the absolute change in expectation value between the best individual
    of the current and the last generation falls below a threshold value

    :param minimum_change: absolute expectation value improvement below which the algorithm shall terminate.
        Must be at least 0
    :type minimum_change: float
    """

    def __init__(self, minimum_change: float):
        if minimum_change <= 0:
            raise ValueError("The minimum absolute improvement parameter must be bigger than 0!")

        self._minimum_change: float = minimum_change
        self._previous_expectation_value: float = float("inf")

    def reset_state(self) -> None:
        self._previous_expectation_value = float("inf")

    def check_termination(
        self,
        population_evaluation: BasePopulationEvaluationResult,
        best_individual: BaseIndividual,
        best_expectation_value: float,
    ) -> bool:
        if self._previous_expectation_value == float("inf"):
            self._previous_expectation_value = population_evaluation.best_expectation_value
            return False

        change: float = abs(self._previous_expectation_value - population_evaluation.best_expectation_value)
        if change >= self._minimum_change:
            self._previous_expectation_value = population_evaluation.best_expectation_value
            return False

        return True


class BestIndividualRelativeChangeTolerance(EvolvingAnsatzMinimumEigensolverBaseTerminationCriterion):
    """Termination criterion which terminates when the absolute change in expectation value between
    the best individual of the current and previous generation falls below a threshold. This threshold is taken
    as a percentage of the expectation value of the best individual of the last generation

    :param minimum_relative_change: relative improvement in expectation value below which the algorithm shall
        terminate. Must be in the range )0,1)
    :type minimum_relative_change: float
    """

    def __init__(self, minimum_relative_change: float):
        if minimum_relative_change <= 0 or minimum_relative_change > 1:
            raise ValueError("The minimum relative improvement parameter must not exceed the range )0,1)!")

        self._minimum_relative_change = minimum_relative_change
        self._previous_expectation_value: float = float("inf")

    def reset_state(self) -> None:
        self._previous_expectation_value = float("inf")

    def check_termination(
        self,
        population_evaluation: BasePopulationEvaluationResult,
        best_individual: BaseIndividual,
        best_expectation_value: float,
    ) -> bool:
        if self._previous_expectation_value == float("inf"):
            self._previous_expectation_value = population_evaluation.best_expectation_value
            return False

        relative_change = abs(self._previous_expectation_value - population_evaluation.best_expectation_value) / abs(
            self._previous_expectation_value
        )
        if relative_change >= self._minimum_relative_change:
            self._previous_expectation_value = population_evaluation.best_expectation_value
            return False

        return True


<<<<<<< HEAD
class BestIndividualAbsoluteExpectationValueThreshold(EvolvingAnsatzMinimumEigensolverBaseTerminationCriterion):
=======
class BestIndividualExpectationValueThreshold(EvolvingAnsatzMinimumEigensolverBaseTerminationCriterion):
>>>>>>> 1ad9232d
    """
    Termination criterion which terminates, if the expectation value of the best individual of a population
    falls below a certain threshold value

    :param expectation_threshold: expectation value below which the optimization terminates
    :type expectation_threshold: float
    """

    def __init__(self, expectation_threshold: float):
        self._expectation_threshold: float = expectation_threshold

    def reset_state(self) -> None:
        pass

    def check_termination(
        self,
        population_evaluation: BasePopulationEvaluationResult,
        best_individual: BaseIndividual,
        best_expectation_value: float,
    ) -> bool:
        if population_evaluation.best_expectation_value < self._expectation_threshold:
            return True
        return False


def _median_hausdorff_distance_by_expectation_value(
    result_1: BasePopulationEvaluationResult, result_2: BasePopulationEvaluationResult
) -> float:
    """
    Calculates the median Hausdorff distance between the expectation values in two population evaluation results

    :arg result_1: first evaluation result to calculate the distance on
    :type result_1: BasePopulationEvaluationResult
    :arg result_2: second evaluation result to calculate the distance on
    :type result_2: BasePopulationEvaluationResult
    :return: the median Hausdorff distance between the expectation values in two population evaluation results
    """

    def distance(from_expectations: list[float], to_expectations: list[float]) -> float:
        distances: list[float] = []
        for from_expectation in from_expectations:
            distances.append(min(abs(from_expectation - to_expectation) for to_expectation in to_expectations))
<<<<<<< HEAD
        return real(median(distances))
=======
        return cast(float, median(distances))
>>>>>>> 1ad9232d

    expectations_1: list[float] = [exp for exp in result_1.expectation_values if exp is not None]
    expectations_2: list[float] = [exp for exp in result_2.expectation_values if exp is not None]
    return max(distance(expectations_1, expectations_2), distance(expectations_2, expectations_1))


class PopulationChangeTolerance(EvolvingAnsatzMinimumEigensolverBaseTerminationCriterion):
    """
    Termination criterion which terminates, if the current generation has not changed sufficiently from
    the last generation. This change is taken as the maximum of the absolute change of the expectation value of
    the best individual from the last and current generation and the median Hausdorff distance between the
    expectation values of the last and current generation. This means this criterion terminates if the best individual
<<<<<<< HEAD
    and the population as a whole do not change sufficiently. This termination criterion can be configured to only
=======
    AND the population as a whole do not change sufficiently. This termination criterion can be configured to only
>>>>>>> 1ad9232d
    terminate if the change falls below the threshold value multiple times consecutively

    :param minimum_change: threshold value for the absolute change in expectation value, below which this criterion
        chooses to terminate the optimization
    :type minimum_change: float
    :param allowed_consecutive_violations: determines how often the threshold value can be violated consecutively
        before this criterion chooses to terminate. If set to 0, this terminates the first time the change falls
        below the threshold value. If set to 2 for example, this terminates the first time the change falls below
        the threshold three consecutive times. Must be at least 0.
    :type allowed_consecutive_violations: int
    """

    def __init__(self, minimum_change: float, allowed_consecutive_violations: int):
        super().__init__()
        self._minimum_change: float = minimum_change
<<<<<<< HEAD
=======
        if allowed_consecutive_violations < 0:
            raise ValueError("allowed_consecutive_violations must be at least 0!")
>>>>>>> 1ad9232d
        self._allowed_consecutive_violations: int = allowed_consecutive_violations
        self._change_history: list[float] = [
            10 * self._minimum_change for _ in range(0, self._allowed_consecutive_violations + 1)
        ]
        self._last_population_evaluation: Optional[BasePopulationEvaluationResult] = None

    def reset_state(self) -> None:
        self._change_history = [10 * self._minimum_change for _ in range(0, self._allowed_consecutive_violations + 1)]
        self._last_population_evaluation = None

    def check_termination(
        self,
        population_evaluation: BasePopulationEvaluationResult,
        best_individual: BaseIndividual,
        best_expectation_value: float,
    ) -> bool:

        if self._last_population_evaluation is not None:
            hausdorff_distance: float = _median_hausdorff_distance_by_expectation_value(
                self._last_population_evaluation, population_evaluation
            )
            best_individual_distance: float = abs(
                self._last_population_evaluation.best_expectation_value - population_evaluation.best_expectation_value
            )

            self._change_history.append(max(hausdorff_distance, best_individual_distance))

        self._last_population_evaluation = population_evaluation

        if max(self._change_history[-(self._allowed_consecutive_violations + 1) :]) < self._minimum_change:
            return True

        return False


class PopulationChangeRelativeTolerance(EvolvingAnsatzMinimumEigensolverBaseTerminationCriterion):
    """
    Termination criterion which terminates, if the current generation has not changed sufficiently from
    the last generation. The change is taken as the maximum of the absolute change of the expectation value of
    the best individual from the last and current generation and the median Hausdorff distance between the
    expectation values of the last and current generation. It is then set in relation to the median expectation
    value of the last generation. This means this criterion terminates if the best individual
<<<<<<< HEAD
    and the population as a whole do not change sufficiently. This termination criterion can be configured to only
=======
    AND the population as a whole do not change sufficiently. This termination criterion can be configured to only
>>>>>>> 1ad9232d
    terminate if the change falls below the threshold value multiple times consecutively

    :param minimum_relative_change: threshold value for the change in expectation value relative to the last
        generation's median expectation value, below which this criterion chooses to terminate the optimization
    :type minimum_relative_change: float
    :param allowed_consecutive_violations: determines how often the threshold value can be violated consecutively
        before this criterion chooses to terminate. If set to 0, this terminates the first time the change falls
        below the threshold value. If set to 2 for example, this terminates the first time the change falls below
        the threshold three consecutive times. Must be at least 0.
    :type allowed_consecutive_violations: int
    """

    def __init__(self, minimum_relative_change: float, allowed_consecutive_violations: int):
        super().__init__()
        self._minimum_relative_change: float = minimum_relative_change
<<<<<<< HEAD
=======
        if allowed_consecutive_violations < 0:
            raise ValueError("allowed_consecutive_violations must be at least 0!")
>>>>>>> 1ad9232d
        self._allowed_consecutive_violations: int = allowed_consecutive_violations
        self._relative_change_history: list[float] = [
            10 * self._minimum_relative_change for _ in range(0, self._allowed_consecutive_violations + 1)
        ]
        self._last_population_evaluation: Optional[BasePopulationEvaluationResult] = None

    def reset_state(self) -> None:
        self._relative_change_history = [
            10 * self._minimum_relative_change for _ in range(0, self._allowed_consecutive_violations + 1)
        ]
        self._last_population_evaluation = None

    def check_termination(
        self,
        population_evaluation: BasePopulationEvaluationResult,
        best_individual: BaseIndividual,
        best_expectation_value: float,
    ) -> bool:

        if self._last_population_evaluation is not None:
            hausdorff_distance: float = _median_hausdorff_distance_by_expectation_value(
                self._last_population_evaluation, population_evaluation
            )
            best_individual_distance: float = abs(
                self._last_population_evaluation.best_expectation_value - population_evaluation.best_expectation_value
            )
            distance: float = max(hausdorff_distance, best_individual_distance)
<<<<<<< HEAD
            last_population_median_expectation: float = real(
=======
            last_population_median_expectation: float = cast(
                float,
>>>>>>> 1ad9232d
                median(
                    [
                        expectation
                        for expectation in self._last_population_evaluation.expectation_values
                        if expectation is not None
                    ]
<<<<<<< HEAD
                )
=======
                ),
>>>>>>> 1ad9232d
            )

            self._relative_change_history.append(distance / last_population_median_expectation)

        self._last_population_evaluation = population_evaluation

        if (
            max(self._relative_change_history[-(self._allowed_consecutive_violations + 1) :])
            < self._minimum_relative_change
        ):
            return True

        return False<|MERGE_RESOLUTION|>--- conflicted
+++ resolved
@@ -1,13 +1,8 @@
 # Quantum Evolving Ansatz Variational Solver (QUEASARS)
 # Copyright 2023 DLR - Deutsches Zentrum für Luft- und Raumfahrt e.V.
 from abc import ABC, abstractmethod
-<<<<<<< HEAD
-from typing import Optional
-from numpy import median, real
-=======
 from typing import Optional, cast
 from numpy import median
->>>>>>> 1ad9232d
 
 from queasars.minimum_eigensolvers.base.evolutionary_algorithm import BaseIndividual, BasePopulationEvaluationResult
 
@@ -117,11 +112,7 @@
         return True
 
 
-<<<<<<< HEAD
-class BestIndividualAbsoluteExpectationValueThreshold(EvolvingAnsatzMinimumEigensolverBaseTerminationCriterion):
-=======
 class BestIndividualExpectationValueThreshold(EvolvingAnsatzMinimumEigensolverBaseTerminationCriterion):
->>>>>>> 1ad9232d
     """
     Termination criterion which terminates, if the expectation value of the best individual of a population
     falls below a certain threshold value
@@ -164,11 +155,7 @@
         distances: list[float] = []
         for from_expectation in from_expectations:
             distances.append(min(abs(from_expectation - to_expectation) for to_expectation in to_expectations))
-<<<<<<< HEAD
-        return real(median(distances))
-=======
         return cast(float, median(distances))
->>>>>>> 1ad9232d
 
     expectations_1: list[float] = [exp for exp in result_1.expectation_values if exp is not None]
     expectations_2: list[float] = [exp for exp in result_2.expectation_values if exp is not None]
@@ -181,11 +168,7 @@
     the last generation. This change is taken as the maximum of the absolute change of the expectation value of
     the best individual from the last and current generation and the median Hausdorff distance between the
     expectation values of the last and current generation. This means this criterion terminates if the best individual
-<<<<<<< HEAD
-    and the population as a whole do not change sufficiently. This termination criterion can be configured to only
-=======
     AND the population as a whole do not change sufficiently. This termination criterion can be configured to only
->>>>>>> 1ad9232d
     terminate if the change falls below the threshold value multiple times consecutively
 
     :param minimum_change: threshold value for the absolute change in expectation value, below which this criterion
@@ -201,11 +184,8 @@
     def __init__(self, minimum_change: float, allowed_consecutive_violations: int):
         super().__init__()
         self._minimum_change: float = minimum_change
-<<<<<<< HEAD
-=======
         if allowed_consecutive_violations < 0:
             raise ValueError("allowed_consecutive_violations must be at least 0!")
->>>>>>> 1ad9232d
         self._allowed_consecutive_violations: int = allowed_consecutive_violations
         self._change_history: list[float] = [
             10 * self._minimum_change for _ in range(0, self._allowed_consecutive_violations + 1)
@@ -248,11 +228,7 @@
     the best individual from the last and current generation and the median Hausdorff distance between the
     expectation values of the last and current generation. It is then set in relation to the median expectation
     value of the last generation. This means this criterion terminates if the best individual
-<<<<<<< HEAD
-    and the population as a whole do not change sufficiently. This termination criterion can be configured to only
-=======
     AND the population as a whole do not change sufficiently. This termination criterion can be configured to only
->>>>>>> 1ad9232d
     terminate if the change falls below the threshold value multiple times consecutively
 
     :param minimum_relative_change: threshold value for the change in expectation value relative to the last
@@ -268,11 +244,8 @@
     def __init__(self, minimum_relative_change: float, allowed_consecutive_violations: int):
         super().__init__()
         self._minimum_relative_change: float = minimum_relative_change
-<<<<<<< HEAD
-=======
         if allowed_consecutive_violations < 0:
             raise ValueError("allowed_consecutive_violations must be at least 0!")
->>>>>>> 1ad9232d
         self._allowed_consecutive_violations: int = allowed_consecutive_violations
         self._relative_change_history: list[float] = [
             10 * self._minimum_relative_change for _ in range(0, self._allowed_consecutive_violations + 1)
@@ -300,23 +273,15 @@
                 self._last_population_evaluation.best_expectation_value - population_evaluation.best_expectation_value
             )
             distance: float = max(hausdorff_distance, best_individual_distance)
-<<<<<<< HEAD
-            last_population_median_expectation: float = real(
-=======
             last_population_median_expectation: float = cast(
                 float,
->>>>>>> 1ad9232d
                 median(
                     [
                         expectation
                         for expectation in self._last_population_evaluation.expectation_values
                         if expectation is not None
                     ]
-<<<<<<< HEAD
-                )
-=======
                 ),
->>>>>>> 1ad9232d
             )
 
             self._relative_change_history.append(distance / last_population_median_expectation)
