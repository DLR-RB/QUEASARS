--- conflicted
+++ resolved
@@ -87,13 +87,6 @@
         a python ThreadPool executor. If a dask Client is used, both the Sampler and Estimator need to be serializable
         by dask, otherwise the computation will fail. If no parallel_executor is provided a ThreadPoolExecutor
         with as many threads as population_size will be launched
-<<<<<<< HEAD
-    :param n_initial_layers: number of layers with which the individuals in the initial population are initialized.
-        By default, this is set to 1. This should only be increased, if randomize_initial_population_parameters
-        is set to True, or the parameter_search_probability is high. Otherwise, the added layers may start as an
-        identity operator and only seldom be optimized, minimizing their effect.
-    :type n_initial_layers: int
-=======
     :param use_tournament_selection: indicates whether to use tournament selection. By default, this is
         set to False. In that case, roulette wheel selection is used. Should be true, if the measured expectation
         values can be negative.
@@ -102,7 +95,11 @@
         It cannot be None, if use_tournament_selection is set to True. A tournament_size of 1 yields random selection,
         with increasing tournament selection sizes increasing the selection pressure.
     :type tournament_size: int
->>>>>>> 3986c067
+    :param n_initial_layers: number of layers with which the individuals in the initial population are initialized.
+        By default, this is set to 1. This should only be increased, if randomize_initial_population_parameters
+        is set to True, or the parameter_search_probability is high. Otherwise, the added layers may start as an
+        identity operator and only seldom be optimized, minimizing their effect.
+    :type n_initial_layers: int
     :param randomize_initial_population_parameters: Determines whether the parameter values of the individuals in
         the first population shall be initialized randomly or at 0. By default, the parameter values in the
         initial population are initialized randomly
@@ -132,12 +129,9 @@
     parameter_search_probability: float
     topological_search_probability: float
     layer_removal_probability: float
-<<<<<<< HEAD
-    n_initial_layers: int = 1
-=======
     use_tournament_selection: bool = False
     tournament_size: Optional[int] = None
->>>>>>> 3986c067
+    n_initial_layers: int = 1
     randomize_initial_population_parameters: bool = True
     parallel_executor: Union[Client, ThreadPoolExecutor, None] = None
     mutually_exclusive_primitives: bool = True
@@ -154,12 +148,6 @@
             raise ValueError("The topological_search_probability must not exceed the range (0, 1)!")
         if not 0 <= self.layer_removal_probability <= 1:
             raise ValueError("The layer_removal_probability must not exceed the range (0, 1)!")
-<<<<<<< HEAD
-        if self.n_initial_layers < 1:
-            raise ValueError(
-                "The number of initial layers for each individual "
-                + f"of the population must be at least 1! But it was {self.n_initial_layers}!"
-=======
         if self.use_tournament_selection and self.tournament_size is None:
             raise ValueError("To use tournament_selection, a tournament_size must be specified! It cannot be None!")
         if self.use_tournament_selection and not 1 <= self.tournament_size:
@@ -168,7 +156,11 @@
             raise ValueError(
                 f"The tournament_size cannot be larger than the size of the population ({self.population_size})! \n"
                 + f"Yet the tournament_size is {self.tournament_size}!"
->>>>>>> 3986c067
+            )
+        if self.n_initial_layers < 1:
+            raise ValueError(
+                "The number of initial layers for each individual "
+                + f"of the population must be at least 1! But it was {self.n_initial_layers}!"
             )
 
 
