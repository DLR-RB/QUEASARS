--- conflicted
+++ resolved
@@ -90,8 +90,7 @@
         individual during one generation. Must be in the range [0, 1]
     :type topological_search_probability: float
     :param layer_removal_probability: probability with which the layer removal mutation is applied to an individual
-<<<<<<< HEAD
-        during one generation. Must be in the range (0, 1)
+        during one generation. Must be in the range [0, 1]
     :param parallel_executor: Parallel executor used for concurrent computations. Can either be a Dask Client or
         a python ThreadPool executor. If a dask Client is used, both the Sampler and Estimator need to be serializable
         by dask, otherwise the computation will fail. If no parallel_executor is provided a ThreadPoolExecutor
@@ -103,9 +102,6 @@
         For safety reasons this is enabled by default. If the sampler and estimator are threadsafe or the dask client
         is configured with only one thread per process, disabling this option may lead to performance improvements
     :type mutually_exclusive_primitives: bool
-=======
-        during one generation. Must be in the range [0, 1]
->>>>>>> ea425b6c
     """
 
     estimator: Optional[Estimator]
