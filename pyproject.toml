--- conflicted
+++ resolved
@@ -27,7 +27,7 @@
 python = ">=3.9.0,<3.12"
 qiskit = ">=1.0.0"
 qiskit-algorithms = ">=0.2.0"
-qiskit-ibm-runtime=">=0.19.0"
+qiskit-aer=">=0.13.1"
 qiskit-optimization = ">= 0.6.0"
 dask = ">=2023.12.0"
 distributed = ">=2023.12.0"
@@ -45,10 +45,7 @@
 notebook = ">= 7.0.6"
 matplotlib = ">= 3.8.2"
 qiskit-aer=">=0.13.1"
-<<<<<<< HEAD
 smac=">=2.0.2"
-=======
->>>>>>> 70bc5043
 
 [tool.poetry.group.docs]
 optional = true
